<<<<<<< HEAD
// Copyright 2023, Igor Shaula
// Licensed under the MIT License <LICENSE or
// http://opensource.org/licenses/MIT>. This file
// may not be copied, modified, or distributed
// except according to those terms.
use rand::Rng;
=======
extern crate rand;
extern crate tempfile;
extern crate windows_sys;
extern crate winreg;
#[cfg(feature = "serialization-serde")]
#[macro_use]
extern crate serde_derive;
use self::rand::Rng;
>>>>>>> 00b81792
use std::collections::HashMap;
use std::ffi::{OsStr, OsString};
use tempfile::tempdir;
use windows_sys::Win32::Foundation as winerror;
use winreg::enums::{
    HKEY_CURRENT_USER, HKEY_LOCAL_MACHINE, KEY_READ, KEY_WOW64_32KEY, REG_BINARY,
    REG_CREATED_NEW_KEY, REG_OPENED_EXISTING_KEY,
};
use winreg::types::FromRegValue;
use winreg::{RegKey, RegValue};

mod common;

#[test]
fn test_raw_handle() {
    let hklm = RegKey::predef(HKEY_LOCAL_MACHINE);
    let handle = hklm.raw_handle();
    assert_eq!(HKEY_LOCAL_MACHINE, handle);
}

#[test]
fn test_load_appkey() {
    let val_name = "LoadKeyTest";
    let dir = tempdir().unwrap();
    let file_path = dir.path().join("RustLoadAppkeyTest.dat");
    let val1 = "Test123".to_owned();
    {
        let key1 = RegKey::load_app_key(&file_path, true).unwrap();
        key1.set_value(val_name, &val1).unwrap();
        // this fails on Windows 7 with ERROR_ALREADY_EXISTS
        let key_err = RegKey::load_app_key_with_flags(&file_path, KEY_READ, 0).unwrap_err();
        assert_eq!(
            key_err.raw_os_error(),
            Some(winerror::ERROR_SHARING_VIOLATION as i32)
        );
    }
    let val2: String = {
        // this fails on Windows 7 with ERROR_ALREADY_EXISTS
        let key2 = RegKey::load_app_key_with_flags(&file_path, KEY_READ, 1).unwrap();
        key2.get_value(val_name).unwrap()
    };
    assert_eq!(val1, val2);
}

#[test]
fn test_open_subkey_with_flags_query_info() {
    let hklm = RegKey::predef(HKEY_LOCAL_MACHINE);
    let win = hklm
        .open_subkey_with_flags("Software\\Microsoft\\Windows", KEY_READ)
        .unwrap();

    let info = win.query_info().unwrap();
    let _ = info.get_last_write_time_system();
    #[cfg(feature = "chrono")]
    info.get_last_write_time_chrono();

    assert!(win
        .open_subkey_with_flags("CurrentVersion\\", KEY_READ)
        .is_ok());
    assert!(hklm
        .open_subkey_with_flags("i\\just\\hope\\nobody\\created\\that\\key", KEY_READ)
        .is_err());
}

#[test]
fn test_create_subkey_disposition() {
    let hkcu = RegKey::predef(HKEY_CURRENT_USER);
    let path = "Software\\WinRegRsTestCreateSubkey";
    let (_subkey, disp) = hkcu.create_subkey(path).unwrap();
    assert_eq!(disp, REG_CREATED_NEW_KEY);
    let (_subkey2, disp2) = hkcu.create_subkey(path).unwrap();
    assert_eq!(disp2, REG_OPENED_EXISTING_KEY);
    hkcu.delete_subkey_all(path).unwrap();
<<<<<<< HEAD
=======
}

macro_rules! with_key {
    ($k:ident, $path:expr => $b:block) => {{
        let mut path = "Software\\WinRegRsTest".to_owned();
        path.push_str($path);
        let ($k, _disp) = RegKey::predef(HKEY_CURRENT_USER)
            .create_subkey(&path).unwrap();
        $b
        RegKey::predef(HKEY_CURRENT_USER)
        .delete_subkey_all(path).unwrap();
    }}
>>>>>>> 00b81792
}

#[test]
fn test_delete_subkey() {
    let path = "Software\\WinRegRsTestDeleteSubkey";
    RegKey::predef(HKEY_CURRENT_USER)
        .create_subkey(path)
        .unwrap();
    assert!(RegKey::predef(HKEY_CURRENT_USER)
        .delete_subkey(path)
        .is_ok());
}

#[test]
fn test_delete_subkey_with_flags() {
    let path = "Software\\Classes\\WinRegRsTestDeleteSubkeyWithFlags";
    RegKey::predef(HKEY_CURRENT_USER)
        .create_subkey_with_flags(path, KEY_WOW64_32KEY)
        .unwrap();
    assert!(RegKey::predef(HKEY_CURRENT_USER)
        .delete_subkey_with_flags(path, KEY_WOW64_32KEY)
        .is_ok());
}

#[test]
fn test_copy_tree() {
    with_key!(key, "CopyTree" => {
        let (sub_tree, _sub_tree_disp) = key.create_subkey("Src\\Sub\\Tree").unwrap();
        for v in &["one", "two", "three"] {
            sub_tree.set_value(v, v).unwrap();
        }
        let (dst, _dst_disp) = key.create_subkey("Dst").unwrap();
        assert!(key.copy_tree("Src", &dst).is_ok());
    });
}

#[test]
fn test_long_value() {
    with_key!(key, "LongValue" => {
        let name = "RustLongVal";
        let val1 = RegValue { vtype: REG_BINARY, bytes: (0..6000).map(|_| rand::random::<u8>()).collect() };
        key.set_raw_value(name, &val1).unwrap();
        let val2 = key.get_raw_value(name).unwrap();
        assert_eq!(val1, val2);
    });
}

macro_rules! test_value_sz {
    ($fname:ident, $kname:expr, $conv:expr => $tout:ty) => {
        #[test]
        fn $fname() {
            with_key!(key, $kname => {
                let name = "RustSzVal";
                let val1 = $conv("Test123 \n$%^&|+-*/\\()");
                key.set_value(name, &val1).unwrap();
                let val2: $tout = key.get_value(name).unwrap();
                assert_eq!(val1, val2);
            });
        }
    }
}

test_value_sz!(test_string_value, "StringValue", str::to_owned => String);
test_value_sz!(test_str_value, "StrValue", |x|x => String);
test_value_sz!(test_os_string_value, "OsStringValue", OsString::from => OsString);
test_value_sz!(test_os_str_value, "OsStrValue", OsStr::new => OsString);

#[test]
fn test_long_string_value() {
    with_key!(key, "LongStringValue" => {
        let name = "RustLongStringVal";
        let val1 : String = rand::thread_rng().gen_ascii_chars().take(7000).collect();
        key.set_value(name, &val1).unwrap();
        let val2: String = key.get_value(name).unwrap();
        assert_eq!(val1, val2);
    });
}

#[test]
fn test_long_os_string_value() {
    with_key!(key, "LongOsStringValue" => {
        let name = "RustLongOsStringVal";
        let val1 = rand::thread_rng().gen_ascii_chars().take(7000).collect::<String>();
        let val1 = OsStr::new(&val1);
        key.set_value(name, &val1).unwrap();
        let val2: OsString = key.get_value(name).unwrap();
        assert_eq!(val1, val2);
    });
}

macro_rules! test_value_multi_sz {
    ($fname:ident, $kname:expr, $conv:expr => $tout:ty) => {
        #[test]
        fn $fname() {
            with_key!(key, $kname => {
                let name = "RustMultiSzVal";

                let val1 = vec![
                    $conv("lorem ipsum\ndolor"),
                    $conv("sit amet")
                ];
                key.set_value(name, &val1).unwrap();
                let val2: Vec<$tout> = key.get_value(name).unwrap();

                assert_eq!(val1, val2);
            });
        }
    }
}

test_value_multi_sz!(test_vec_string_value, "StringVectorValue", str::to_owned => String);
test_value_multi_sz!(test_vec_str_value, "StrVectorValue", |x|x => String);
test_value_multi_sz!(test_vec_os_string_value, "OsStringVectorValue", OsString::from => OsString);
test_value_multi_sz!(test_vec_os_str_value, "OsStrVectorValue", OsStr::new => OsString);

#[test]
fn test_u32_value() {
    with_key!(key, "U32Value" => {
        let name = "RustU32Val";
        let val1 = 1_234_567_890u32;
        key.set_value(name, &val1).unwrap();
        let val2: u32 = key.get_value(name).unwrap();
        assert_eq!(val1, val2);
    });
}

#[test]
fn test_u64_value() {
    with_key!(key, "U64Value" => {
        let name = "RustU64Val";
        let val1 = 1_234_567_891_011_121_314u64;
        key.set_value(name, &val1).unwrap();
        let val2: u64 = key.get_value(name).unwrap();
        assert_eq!(val1, val2);
    });
}

#[test]
fn test_delete_value() {
    with_key!(key, "DeleteValue" => {
        let name = "WinregRsTestVal";
        key.set_value(name, &"Qwerty123").unwrap();
        assert!(key.delete_value(name).is_ok());
    });
}

#[test]
fn test_enum_keys() {
    with_key!(key, "EnumKeys" => {
        let mut keys1 = vec!("qwerty", "asdf", "1", "2", "3", "5", "8", "йцукен");
        keys1.sort_unstable();
        for i in &keys1 {
            key.create_subkey(i).unwrap();
        }
        let keys2: Vec<_> = key.enum_keys().map(std::result::Result::unwrap).collect();
        assert_eq!(keys1, keys2);
    });
}

#[test]
fn test_enum_values() {
    with_key!(key, "EnumValues" => {
        let mut vals1 = vec!("qwerty", "asdf", "1", "2", "3", "5", "8", "йцукен");
        vals1.sort_unstable();
        for i in &vals1 {
            key.set_value(i,i).unwrap();
        }
        let mut vals2: Vec<String> = Vec::with_capacity(vals1.len());
        let mut vals3: Vec<String> = Vec::with_capacity(vals1.len());
        for (name, val) in key.enum_values()
            .map(std::result::Result::unwrap)
        {
            vals2.push(name);
            vals3.push(String::from_reg_value(&val).unwrap());
        }
        assert_eq!(vals1, vals2);
        assert_eq!(vals1, vals3);
    });
}

#[test]
fn test_enum_long_values() {
    with_key!(key, "EnumLongValues" => {
        let mut vals = HashMap::with_capacity(3);

        for i in &[5500, 9500, 15000] {
            let name: String = format!("val{i}");
            let val = RegValue { vtype: REG_BINARY, bytes: (0..*i).map(|_| rand::random::<u8>()).collect() };
            vals.insert(name, val);
        }

        for (name, val) in key.enum_values()
                              .map(std::result::Result::unwrap)
        {
            assert_eq!(val.bytes, vals[&name].bytes);
        }
    });
}<|MERGE_RESOLUTION|>--- conflicted
+++ resolved
@@ -1,20 +1,10 @@
-<<<<<<< HEAD
 // Copyright 2023, Igor Shaula
 // Licensed under the MIT License <LICENSE or
 // http://opensource.org/licenses/MIT>. This file
 // may not be copied, modified, or distributed
 // except according to those terms.
 use rand::Rng;
-=======
-extern crate rand;
-extern crate tempfile;
 extern crate windows_sys;
-extern crate winreg;
-#[cfg(feature = "serialization-serde")]
-#[macro_use]
-extern crate serde_derive;
-use self::rand::Rng;
->>>>>>> 00b81792
 use std::collections::HashMap;
 use std::ffi::{OsStr, OsString};
 use tempfile::tempdir;
@@ -88,21 +78,6 @@
     let (_subkey2, disp2) = hkcu.create_subkey(path).unwrap();
     assert_eq!(disp2, REG_OPENED_EXISTING_KEY);
     hkcu.delete_subkey_all(path).unwrap();
-<<<<<<< HEAD
-=======
-}
-
-macro_rules! with_key {
-    ($k:ident, $path:expr => $b:block) => {{
-        let mut path = "Software\\WinRegRsTest".to_owned();
-        path.push_str($path);
-        let ($k, _disp) = RegKey::predef(HKEY_CURRENT_USER)
-            .create_subkey(&path).unwrap();
-        $b
-        RegKey::predef(HKEY_CURRENT_USER)
-        .delete_subkey_all(path).unwrap();
-    }}
->>>>>>> 00b81792
 }
 
 #[test]
