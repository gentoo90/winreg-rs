--- conflicted
+++ resolved
@@ -1,10 +1,9 @@
 [package]
 name = "winreg"
-edition = "2018"
+edition = "2021"
 version = "0.11.0"
 authors = ["Igor Shaula <gentoo90@gmail.com>"]
 license = "MIT"
-edition = "2021"
 description = "Rust bindings to MS Windows Registry API"
 repository = "https://github.com/gentoo90/winreg-rs"
 documentation = "https://docs.rs/winreg"
@@ -13,10 +12,7 @@
 categories = ["api-bindings", "os::windows-apis"]
 
 [dependencies]
-<<<<<<< HEAD
 cfg-if = "1.0"
-winapi = { version = "0.3.9", features = ["impl-default", "impl-debug", "minwindef", "minwinbase", "timezoneapi", "winerror", "winnt", "winreg", "handleapi"] }
-=======
 windows-sys = {version = "0.45.0", features = [
     "Win32_Foundation",
     "Win32_System_Time",
@@ -25,7 +21,6 @@
     "Win32_Storage_FileSystem",
     "Win32_System_Diagnostics_Debug"
 ]}
->>>>>>> 00b81792
 chrono = { version = "0.4.6", optional = true }
 serde = { version = "1", optional = true }
 
