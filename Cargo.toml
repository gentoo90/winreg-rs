[package]
name = "winreg"
edition = "2018"
version = "0.53.0"
authors = ["Igor Shaula <gentoo90@gmail.com>"]
license = "MIT"
description = "Rust bindings to MS Windows Registry API"
repository = "https://github.com/gentoo90/winreg-rs"
documentation = "https://docs.rs/winreg"
readme = "README.md"
keywords = ["Windows", "WinSDK", "Registry"]
categories = ["api-bindings", "os::windows-apis"]

[dependencies]
cfg-if = "1.0"
<<<<<<< HEAD
windows-sys = {version = "0.48", features = [
    "Win32_Foundation",
    "Win32_System_Time",
    "Win32_System_Registry",
    "Win32_Security",
    "Win32_Storage_FileSystem",
    "Win32_System_Diagnostics_Debug"
]}
=======
winapi = { version = "0.3.9", features = [
    "impl-default",
    "impl-debug",
    "minwindef",
    "minwinbase",
    "timezoneapi",
    "winerror",
    "winnt",
    "winreg",
    "handleapi",
] }
>>>>>>> 049035fe
chrono = { version = "0.4.6", optional = true }
serde = { version = "1", optional = true }

[dev-dependencies]
rand = "0.3"
tempfile = "~3.0"
serde_derive = "1"
serde_json = "1"
serde-transcode = "1"
serde_bytes = "0.11"

[features]
transactions = []
serialization-serde = ["transactions", "serde"]

[[example]]
name = "basic_usage"
required-features = ["chrono"]

[[example]]
name = "enum"

[[example]]
name = "load_app_key"

[[example]]
name = "transactions"
required-features = ["transactions"]

[[example]]
name = "serialization"
required-features = ["serialization-serde"]

[[example]]
name = "transacted_serialization"
required-features = ["serialization-serde"]

[[example]]
name = "reg2json"
required-features = ["serialization-serde"]

[[example]]
name = "map_key_serialization"
required-features = ["serialization-serde"]

[[example]]
name = "installed_apps"
required-features = ["serialization-serde"]

[package.metadata.docs.rs]
all-features = true
targets = ["x86_64-pc-windows-msvc", "i686-pc-windows-msvc"]<|MERGE_RESOLUTION|>--- conflicted
+++ resolved
@@ -13,28 +13,14 @@
 
 [dependencies]
 cfg-if = "1.0"
-<<<<<<< HEAD
-windows-sys = {version = "0.48", features = [
+windows-sys = { version = "0.48", features = [
     "Win32_Foundation",
     "Win32_System_Time",
     "Win32_System_Registry",
     "Win32_Security",
     "Win32_Storage_FileSystem",
-    "Win32_System_Diagnostics_Debug"
-]}
-=======
-winapi = { version = "0.3.9", features = [
-    "impl-default",
-    "impl-debug",
-    "minwindef",
-    "minwinbase",
-    "timezoneapi",
-    "winerror",
-    "winnt",
-    "winreg",
-    "handleapi",
+    "Win32_System_Diagnostics_Debug",
 ] }
->>>>>>> 049035fe
 chrono = { version = "0.4.6", optional = true }
 serde = { version = "1", optional = true }
 
