--- conflicted
+++ resolved
@@ -110,7 +110,6 @@
 //!}
 //!```
 //!
-<<<<<<< HEAD
 cfg_if::cfg_if! {
     if #[cfg(not(windows))] {
         compile_error!("OS not supported. if your application is multi-platform, use `[target.'cfg(windows)'.dependencies] winreg = \"...\"`");
@@ -118,6 +117,7 @@
         pub use crate::reg_key::{EnumKeys, EnumValues, RegKey, HKEY};
         pub use crate::reg_key_metadata::RegKeyMetadata;
         pub use crate::reg_value::RegValue;
+        extern crate windows_sys;
 
         mod common;
         #[cfg(feature = "serialization-serde")]
@@ -132,1070 +132,4 @@
         pub mod transaction;
         pub mod types;
     }
-=======
-#[cfg(feature = "chrono")]
-extern crate chrono;
-#[cfg(feature = "serialization-serde")]
-extern crate serde;
-extern crate windows_sys;
-
-use crate::enums::{
-    RegDisposition, RegType, REG_DWORD, REG_EXPAND_SZ, REG_MULTI_SZ, REG_QWORD, REG_SZ,
-};
-use crate::types::{FromRegValue, ToRegValue};
-use std::default::Default;
-use std::ffi::OsStr;
-use std::fmt;
-use std::fmt::{Debug, Formatter};
-use std::io;
-use std::mem::transmute;
-use std::ops::Deref;
-use std::os::windows::ffi::OsStrExt;
-use std::ptr;
-use std::slice;
-#[cfg(feature = "transactions")]
-use transaction::Transaction;
-
-use windows_sys::Win32::Foundation as winerror;
-use windows_sys::Win32::Foundation::FILETIME;
-use windows_sys::Win32::Foundation::SYSTEMTIME;
-use windows_sys::Win32::System::Registry as winapi_reg;
-use windows_sys::Win32::System::Registry as winnt;
-pub use windows_sys::Win32::System::Registry::HKEY;
-use windows_sys::Win32::System::Time::FileTimeToSystemTime;
-type DWORD = u32;
-type WCHAR = u16;
-
-macro_rules! werr {
-    ($e:expr) => {
-        Err(io::Error::from_raw_os_error($e as i32))
-    };
-}
-
-#[cfg(feature = "serialization-serde")]
-mod decoder;
-#[cfg(feature = "serialization-serde")]
-mod encoder;
-pub mod enums;
-#[cfg(feature = "transactions")]
-pub mod transaction;
-pub mod types;
-
-/// Metadata returned by `RegKey::query_info`
-#[derive(Debug, Default)]
-pub struct RegKeyMetadata {
-    // pub Class: winapi::LPWSTR,
-    // pub ClassLen: DWORD,
-    pub sub_keys: DWORD,
-    pub max_sub_key_len: DWORD,
-    pub max_class_len: DWORD,
-    pub values: DWORD,
-    pub max_value_name_len: DWORD,
-    pub max_value_len: DWORD,
-    // pub SecurityDescriptor: DWORD,
-    pub last_write_time: FileTime,
-}
-
-pub struct FileTime(FILETIME);
-
-impl Default for FileTime {
-    fn default() -> Self {
-        Self(FILETIME {
-            dwLowDateTime: 0,
-            dwHighDateTime: 0,
-        })
-    }
-}
-
-impl Debug for FileTime {
-    fn fmt(&self, f: &mut Formatter<'_>) -> fmt::Result {
-        f.debug_struct("FILETIME")
-            .field("dwLowDateTime", &self.dwLowDateTime)
-            .field("dwHighDateTime", &self.dwHighDateTime)
-            .finish()
-    }
-}
-
-impl Deref for FileTime {
-    type Target = FILETIME;
-
-    fn deref(&self) -> &Self::Target {
-        &self.0
-    }
-}
-
-impl RegKeyMetadata {
-    /// Returns `last_write_time` field as `winapi::um::minwinbase::SYSTEMTIME`
-    #[must_use]
-    pub fn get_last_write_time_system(&self) -> SYSTEMTIME {
-        let mut st: SYSTEMTIME = unsafe { std::mem::zeroed() };
-        unsafe {
-            FileTimeToSystemTime(&self.last_write_time.0, &mut st);
-        }
-        st
-    }
-
-    /// Returns `last_write_time` field as `chrono::NaiveDateTime`.
-    /// Part of `chrono` feature.
-    #[cfg(feature = "chrono")]
-    pub fn get_last_write_time_chrono(&self) -> chrono::NaiveDateTime {
-        let st = self.get_last_write_time_system();
-
-        chrono::NaiveDate::from_ymd_opt(st.wYear.into(), st.wMonth.into(), st.wDay.into())
-            .expect("out-of-range date, invalid month and/or day")
-            .and_hms_opt(st.wHour.into(), st.wMinute.into(), st.wSecond.into())
-            .expect("invalid hour, minute and/or second")
-    }
-}
-
-/// Raw registry value
-#[derive(PartialEq)]
-pub struct RegValue {
-    pub bytes: Vec<u8>,
-    pub vtype: RegType,
-}
-
-macro_rules! format_reg_value {
-    ($e:expr => $t:ident) => {
-        match $t::from_reg_value($e) {
-            Ok(val) => format!("{:?}", val),
-            Err(_) => return Err(fmt::Error),
-        }
-    };
-}
-
-impl fmt::Display for RegValue {
-    fn fmt(&self, f: &mut Formatter) -> fmt::Result {
-        let f_val = match self.vtype {
-            REG_SZ | REG_EXPAND_SZ | REG_MULTI_SZ => format_reg_value!(self => String),
-            REG_DWORD => format_reg_value!(self => u32),
-            REG_QWORD => format_reg_value!(self => u64),
-            _ => format!("{:?}", self.bytes), //TODO: implement more types
-        };
-        write!(f, "{f_val}")
-    }
-}
-
-impl Debug for RegValue {
-    fn fmt(&self, f: &mut Formatter) -> fmt::Result {
-        write!(f, "RegValue({:?}: {})", self.vtype, self)
-    }
-}
-
-/// Handle of opened registry key
-#[derive(Debug)]
-pub struct RegKey {
-    hkey: HKEY,
-}
-
-unsafe impl Send for RegKey {}
-
-impl RegKey {
-    /// Open one of predefined keys:
-    ///
-    /// * `HKEY_CLASSES_ROOT`
-    /// * `HKEY_CURRENT_USER`
-    /// * `HKEY_LOCAL_MACHINE`
-    /// * `HKEY_USERS`
-    /// * `HKEY_PERFORMANCE_DATA`
-    /// * `HKEY_PERFORMANCE_TEXT`
-    /// * `HKEY_PERFORMANCE_NLSTEXT`
-    /// * `HKEY_CURRENT_CONFIG`
-    /// * `HKEY_DYN_DATA`
-    /// * `HKEY_CURRENT_USER_LOCAL_SETTINGS`
-    ///
-    /// # Examples
-    ///
-    /// ```no_run
-    /// # use winreg::RegKey;
-    /// # use winreg::enums::*;
-    /// let hklm = RegKey::predef(HKEY_LOCAL_MACHINE);
-    /// ```
-    #[must_use]
-    pub const fn predef(hkey: HKEY) -> RegKey {
-        RegKey { hkey }
-    }
-
-    /// Load a registry hive from a file as an application hive.
-    /// If `lock` is set to `true`, then the hive cannot be loaded again until
-    /// it's unloaded (i.e. all keys from it go out of scope).
-    ///
-    /// # Examples
-    ///
-    /// ```no_run
-    /// # use std::error::Error;
-    /// # use winreg::RegKey;
-    /// # use winreg::enums::*;
-    /// # fn main() -> Result<(), Box<dyn Error>> {
-    /// let handle = RegKey::load_app_key("C:\\myhive.dat", false)?;
-    /// # Ok(())
-    /// # }
-    /// ```
-    pub fn load_app_key<N: AsRef<OsStr>>(filename: N, lock: bool) -> io::Result<RegKey> {
-        let options = if lock {
-            winapi_reg::REG_PROCESS_APPKEY
-        } else {
-            0
-        };
-        RegKey::load_app_key_with_flags(filename, enums::KEY_ALL_ACCESS, options)
-    }
-
-    /// Load a registry hive from a file as an application hive with desired
-    /// permissions and options. If `options` is set to `REG_PROCESS_APPKEY`,
-    /// then the hive cannot be loaded again until it's unloaded (i.e. all keys
-    /// from it go out of scope).
-    /// # Examples
-    ///
-    /// ```no_run
-    /// # use std::error::Error;
-    /// # use winreg::RegKey;
-    /// # use winreg::enums::*;
-    /// # fn main() -> Result<(), Box<dyn Error>> {
-    /// let handle = RegKey::load_app_key_with_flags("C:\\myhive.dat", KEY_READ, 0)?;
-    /// # Ok(())
-    /// # }
-    /// ```
-    pub fn load_app_key_with_flags<N: AsRef<OsStr>>(
-        filename: N,
-        perms: u32,
-        options: DWORD,
-    ) -> io::Result<RegKey> {
-        let c_filename = to_utf16(filename);
-        let mut new_hkey: HKEY = 0;
-        match unsafe {
-            winapi_reg::RegLoadAppKeyW(c_filename.as_ptr(), &mut new_hkey, perms, options, 0)
-                as DWORD
-        } {
-            0 => Ok(RegKey { hkey: new_hkey }),
-            err => werr!(err),
-        }
-    }
-
-    /// Return inner winapi HKEY of a key:
-    ///
-    /// # Examples
-    ///
-    /// ```no_run
-    /// # use std::error::Error;
-    /// # use winreg::RegKey;
-    /// # use winreg::enums::*;
-    /// # fn main() -> Result<(), Box<dyn Error>> {
-    /// let hklm = RegKey::predef(HKEY_LOCAL_MACHINE);
-    /// let soft = hklm.open_subkey("SOFTWARE")?;
-    /// let handle = soft.raw_handle();
-    /// # Ok(())
-    /// # }
-    /// ```
-    #[must_use]
-    pub const fn raw_handle(&self) -> HKEY {
-        self.hkey
-    }
-
-    /// Open subkey with `KEY_READ` permissions.
-    /// Will open another handle to itself if `path` is an empty string.
-    /// To open with different permissions use `open_subkey_with_flags`.
-    /// You can also use `create_subkey` to open with `KEY_ALL_ACCESS` permissions.
-    ///
-    /// # Examples
-    ///
-    /// ```no_run
-    /// # use std::error::Error;
-    /// # use winreg::RegKey;
-    /// # use winreg::enums::*;
-    /// # fn main() -> Result<(), Box<dyn Error>> {
-    /// let soft = RegKey::predef(HKEY_CURRENT_USER)
-    ///     .open_subkey("Software")?;
-    /// # Ok(())
-    /// # }
-    /// ```
-    pub fn open_subkey<P: AsRef<OsStr>>(&self, path: P) -> io::Result<RegKey> {
-        self.open_subkey_with_flags(path, enums::KEY_READ)
-    }
-
-    /// Open subkey with desired permissions.
-    /// Will open another handle to itself if `path` is an empty string.
-    ///
-    /// # Examples
-    ///
-    /// ```no_run
-    /// # use std::error::Error;
-    /// # use winreg::RegKey;
-    /// # use winreg::enums::*;
-    /// # fn main() -> Result<(), Box<dyn Error>> {
-    /// let hklm = RegKey::predef(HKEY_LOCAL_MACHINE);
-    /// hklm.open_subkey_with_flags("SOFTWARE\\Microsoft", KEY_READ)?;
-    /// # Ok(())
-    /// # }
-    /// ```
-    pub fn open_subkey_with_flags<P: AsRef<OsStr>>(
-        &self,
-        path: P,
-        perms: u32,
-    ) -> io::Result<RegKey> {
-        let c_path = to_utf16(path);
-        let mut new_hkey: HKEY = 0;
-        match unsafe {
-            winapi_reg::RegOpenKeyExW(self.hkey, c_path.as_ptr(), 0, perms, &mut new_hkey) as DWORD
-        } {
-            0 => Ok(RegKey { hkey: new_hkey }),
-            err => werr!(err),
-        }
-    }
-
-    /// Part of `transactions` feature.
-    #[cfg(feature = "transactions")]
-    pub fn open_subkey_transacted<P: AsRef<OsStr>>(
-        &self,
-        path: P,
-        t: &Transaction,
-    ) -> io::Result<RegKey> {
-        self.open_subkey_transacted_with_flags(path, t, winnt::KEY_READ)
-    }
-
-    /// Part of `transactions` feature.
-    #[cfg(feature = "transactions")]
-    pub fn open_subkey_transacted_with_flags<P: AsRef<OsStr>>(
-        &self,
-        path: P,
-        t: &Transaction,
-        perms: u32,
-    ) -> io::Result<RegKey> {
-        let c_path = to_utf16(path);
-        let mut new_hkey: HKEY = 0;
-        match unsafe {
-            winapi_reg::RegOpenKeyTransactedW(
-                self.hkey,
-                c_path.as_ptr(),
-                0,
-                perms,
-                &mut new_hkey,
-                t.handle,
-                ptr::null_mut(),
-            ) as DWORD
-        } {
-            0 => Ok(RegKey { hkey: new_hkey }),
-            err => werr!(err),
-        }
-    }
-
-    /// Create subkey (and all missing parent keys)
-    /// and open it with `KEY_ALL_ACCESS` permissions.
-    /// Will just open key if it already exists.
-    /// If succeeds returns a tuple with the created subkey and its disposition,
-    /// which can be `REG_CREATED_NEW_KEY` or `REG_OPENED_EXISTING_KEY`.
-    /// Will open another handle to itself if `path` is an empty string.
-    /// To create with different permissions use `create_subkey_with_flags`.
-    ///
-    /// # Examples
-    ///
-    /// ```no_run
-    /// # use std::error::Error;
-    /// # use winreg::RegKey;
-    /// use winreg::enums::*;
-    /// # fn main() -> Result<(), Box<dyn Error>> {
-    /// let hkcu = RegKey::predef(HKEY_CURRENT_USER);
-    /// let (settings, disp) = hkcu.create_subkey("Software\\MyProduct\\Settings")?;
-    ///
-    /// match disp {
-    ///     REG_CREATED_NEW_KEY => println!("A new key has been created"),
-    ///     REG_OPENED_EXISTING_KEY => println!("An existing key has been opened")
-    /// }
-    /// # Ok(())
-    /// # }
-    /// ```
-    pub fn create_subkey<P: AsRef<OsStr>>(&self, path: P) -> io::Result<(RegKey, RegDisposition)> {
-        self.create_subkey_with_flags(path, enums::KEY_ALL_ACCESS)
-    }
-
-    pub fn create_subkey_with_flags<P: AsRef<OsStr>>(
-        &self,
-        path: P,
-        perms: u32,
-    ) -> io::Result<(RegKey, RegDisposition)> {
-        let c_path = to_utf16(path);
-        let mut new_hkey: HKEY = 0;
-        let mut disp_buf: DWORD = 0;
-        match unsafe {
-            winapi_reg::RegCreateKeyExW(
-                self.hkey,
-                c_path.as_ptr(),
-                0,
-                ptr::null_mut(),
-                winnt::REG_OPTION_NON_VOLATILE,
-                perms,
-                ptr::null_mut(),
-                &mut new_hkey,
-                &mut disp_buf,
-            )
-        } {
-            0 => {
-                let disp: RegDisposition = unsafe { transmute(disp_buf as u8) };
-                Ok((RegKey { hkey: new_hkey }, disp))
-            }
-            err => werr!(err),
-        }
-    }
-
-    /// Part of `transactions` feature.
-    #[cfg(feature = "transactions")]
-    pub fn create_subkey_transacted<P: AsRef<OsStr>>(
-        &self,
-        path: P,
-        t: &Transaction,
-    ) -> io::Result<(RegKey, RegDisposition)> {
-        self.create_subkey_transacted_with_flags(path, t, winnt::KEY_ALL_ACCESS)
-    }
-
-    /// Part of `transactions` feature.
-    #[cfg(feature = "transactions")]
-    pub fn create_subkey_transacted_with_flags<P: AsRef<OsStr>>(
-        &self,
-        path: P,
-        t: &Transaction,
-        perms: u32,
-    ) -> io::Result<(RegKey, RegDisposition)> {
-        let c_path = to_utf16(path);
-        let mut new_hkey: HKEY = 0;
-        let mut disp_buf: DWORD = 0;
-        match unsafe {
-            winapi_reg::RegCreateKeyTransactedW(
-                self.hkey,
-                c_path.as_ptr(),
-                0,
-                ptr::null_mut(),
-                winnt::REG_OPTION_NON_VOLATILE,
-                perms,
-                ptr::null_mut(),
-                &mut new_hkey,
-                &mut disp_buf,
-                t.handle,
-                ptr::null_mut(),
-            ) as DWORD
-        } {
-            0 => {
-                let disp: RegDisposition = unsafe { transmute(disp_buf as u8) };
-                Ok((RegKey { hkey: new_hkey }, disp))
-            }
-            err => werr!(err),
-        }
-    }
-
-    /// Copy all the values and subkeys from `path` to `dest` key.
-    /// `WIll` copy the content of `self` if `path` is an empty string.
-    ///
-    /// # Examples
-    ///
-    /// ```no_run
-    /// # use std::error::Error;
-    /// # use winreg::RegKey;
-    /// # use winreg::enums::*;
-    /// # fn main() -> Result<(), Box<dyn Error>> {
-    /// let hkcu = RegKey::predef(HKEY_CURRENT_USER);
-    /// let src = hkcu.open_subkey_with_flags("Software\\MyProduct", KEY_READ)?;
-    /// let (dst, dst_disp) = hkcu.create_subkey("Software\\MyProduct\\Section2")?;
-    /// src.copy_tree("Section1", &dst)?;
-    /// # Ok(())
-    /// # }
-    /// ```
-    pub fn copy_tree<P: AsRef<OsStr>>(&self, path: P, dest: &RegKey) -> io::Result<()> {
-        let c_path = to_utf16(path);
-        match unsafe { winapi_reg::RegCopyTreeW(self.hkey, c_path.as_ptr(), dest.hkey) } {
-            0 => Ok(()),
-            err => werr!(err),
-        }
-    }
-
-    pub fn query_info(&self) -> io::Result<RegKeyMetadata> {
-        let mut info: RegKeyMetadata = Default::default();
-        match unsafe {
-            winapi_reg::RegQueryInfoKeyW(
-                self.hkey,
-                ptr::null_mut(), // Class: winapi::LPWSTR,
-                ptr::null_mut(), // ClassLen: DWORD,
-                ptr::null_mut(), // Reserved
-                &mut info.sub_keys,
-                &mut info.max_sub_key_len,
-                &mut info.max_class_len,
-                &mut info.values,
-                &mut info.max_value_name_len,
-                &mut info.max_value_len,
-                ptr::null_mut(), // lpcbSecurityDescriptor: winapi::LPDWORD,
-                &mut info.last_write_time.0,
-            ) as DWORD
-        } {
-            0 => Ok(info),
-            err => werr!(err),
-        }
-    }
-
-    /// Return an iterator over subkeys names.
-    ///
-    /// # Examples
-    ///
-    /// ```no_run
-    /// # use winreg::RegKey;
-    /// # use winreg::enums::*;
-    /// println!("File extensions, registered in this system:");
-    /// for i in RegKey::predef(HKEY_CLASSES_ROOT)
-    ///     .enum_keys().map(|x| x.unwrap())
-    ///     .filter(|x| x.starts_with("."))
-    /// {
-    ///     println!("{}", i);
-    /// }
-    /// ```
-    #[must_use]
-    pub const fn enum_keys(&self) -> EnumKeys {
-        EnumKeys {
-            key: self,
-            index: 0,
-        }
-    }
-
-    /// Return an iterator over values.
-    ///
-    /// # Examples
-    ///
-    /// ```no_run
-    /// # use std::error::Error;
-    /// # use winreg::RegKey;
-    /// # use winreg::enums::*;
-    /// # fn main() -> Result<(), Box<dyn Error>> {
-    /// let system = RegKey::predef(HKEY_LOCAL_MACHINE)
-    ///     .open_subkey_with_flags("HARDWARE\\DESCRIPTION\\System", KEY_READ)?;
-    /// for (name, value) in system.enum_values().map(|x| x.unwrap()) {
-    ///     println!("{} = {:?}", name, value);
-    /// }
-    /// # Ok(())
-    /// # }
-    /// ```
-    #[must_use]
-    pub const fn enum_values(&self) -> EnumValues {
-        EnumValues {
-            key: self,
-            index: 0,
-        }
-    }
-
-    /// Delete key. Key names are not case sensitive.
-    /// Cannot delete if it has subkeys.
-    /// Use `delete_subkey_all` for that.
-    ///
-    /// # Examples
-    ///
-    /// ```no_run
-    /// # use std::error::Error;
-    /// # use winreg::RegKey;
-    /// # use winreg::enums::*;
-    /// # fn main() -> Result<(), Box<dyn Error>> {
-    /// RegKey::predef(HKEY_CURRENT_USER)
-    ///     .delete_subkey(r"Software\MyProduct\History")?;
-    /// # Ok(())
-    /// # }
-    /// ```
-    pub fn delete_subkey<P: AsRef<OsStr>>(&self, path: P) -> io::Result<()> {
-        self.delete_subkey_with_flags(path, 0)
-    }
-
-    /// Delete key from the desired platform-specific view of the registry.
-    /// Key names are not case sensitive.
-    ///
-    /// # Examples
-    /// ```no_run
-    /// # use std::error::Error;
-    /// # use winreg::RegKey;
-    /// # use winreg::enums::*;
-    /// # fn main() -> Result<(), Box<dyn Error>> {
-    /// // delete the key from the 32-bit registry view
-    /// RegKey::predef(HKEY_LOCAL_MACHINE)
-    ///     .delete_subkey_with_flags(r"Software\MyProduct\History", KEY_WOW64_32KEY)?;
-    /// # Ok(())
-    /// # }
-    /// ```
-    pub fn delete_subkey_with_flags<P: AsRef<OsStr>>(&self, path: P, perms: u32) -> io::Result<()> {
-        let c_path = to_utf16(path);
-        match unsafe {
-            winapi_reg::RegDeleteKeyExW(
-                self.hkey,
-                c_path.as_ptr(), // This parameter cannot be NULL.
-                perms,
-                0,
-            )
-        } {
-            0 => Ok(()),
-            err => werr!(err),
-        }
-    }
-
-    /// Part of `transactions` feature.
-    #[cfg(feature = "transactions")]
-    pub fn delete_subkey_transacted<P: AsRef<OsStr>>(
-        &self,
-        path: P,
-        t: &Transaction,
-    ) -> io::Result<()> {
-        self.delete_subkey_transacted_with_flags(path, t, 0)
-    }
-
-    /// Part of `transactions` feature.
-    #[cfg(feature = "transactions")]
-    pub fn delete_subkey_transacted_with_flags<P: AsRef<OsStr>>(
-        &self,
-        path: P,
-        t: &Transaction,
-        perms: u32,
-    ) -> io::Result<()> {
-        let c_path = to_utf16(path);
-        match unsafe {
-            winapi_reg::RegDeleteKeyTransactedW(
-                self.hkey,
-                c_path.as_ptr(), // This parameter cannot be NULL.
-                perms,
-                0,
-                t.handle,
-                ptr::null_mut(),
-            )
-        } {
-            0 => Ok(()),
-            err => werr!(err),
-        }
-    }
-
-    /// Recursively delete subkey with all its subkeys and values.
-    /// If `path` is an empty string, the subkeys and values of this key are deleted.
-    ///
-    /// # Examples
-    ///
-    /// ```no_run
-    /// # use std::error::Error;
-    /// # use winreg::RegKey;
-    /// # use winreg::enums::*;
-    /// # fn main() -> Result<(), Box<dyn Error>> {
-    /// RegKey::predef(HKEY_CURRENT_USER)
-    ///     .delete_subkey_all("Software\\MyProduct")?;
-    /// # Ok(())
-    /// # }
-    /// ```
-    pub fn delete_subkey_all<P: AsRef<OsStr>>(&self, path: P) -> io::Result<()> {
-        let c_path;
-        let path_ptr = if path.as_ref().is_empty() {
-            ptr::null()
-        } else {
-            c_path = to_utf16(path);
-            c_path.as_ptr()
-        };
-        match unsafe {
-            winapi_reg::RegDeleteTreeW(
-                self.hkey,
-                path_ptr, //If this parameter is NULL, the subkeys and values of this key are deleted.
-            ) as DWORD
-        } {
-            0 => Ok(()),
-            err => werr!(err),
-        }
-    }
-
-    /// Get a value from registry and seamlessly convert it to the specified rust type
-    /// with `FromRegValue` implemented (currently `String`, `u32` and `u64`).
-    /// Will get the `Default` value if `name` is an empty string.
-    ///
-    /// # Examples
-    ///
-    /// ```no_run
-    /// # use std::error::Error;
-    /// # use winreg::RegKey;
-    /// # use winreg::enums::*;
-    /// # fn main() -> Result<(), Box<dyn Error>> {
-    /// let hkcu = RegKey::predef(HKEY_CURRENT_USER);
-    /// let settings = hkcu.open_subkey("Software\\MyProduct\\Settings")?;
-    /// let server: String = settings.get_value("server")?;
-    /// let port: u32 = settings.get_value("port")?;
-    /// # Ok(())
-    /// # }
-    /// ```
-    pub fn get_value<T: FromRegValue, N: AsRef<OsStr>>(&self, name: N) -> io::Result<T> {
-        match self.get_raw_value(name) {
-            Ok(ref val) => FromRegValue::from_reg_value(val),
-            Err(err) => Err(err),
-        }
-    }
-
-    /// Get raw bytes from registry value.
-    /// Will get the `Default` value if `name` is an empty string.
-    ///
-    /// # Examples
-    ///
-    /// ```no_run
-    /// # use std::error::Error;
-    /// # use winreg::RegKey;
-    /// # use winreg::enums::*;
-    /// # fn main() -> Result<(), Box<dyn Error>> {
-    /// let hkcu = RegKey::predef(HKEY_CURRENT_USER);
-    /// let settings = hkcu.open_subkey("Software\\MyProduct\\Settings")?;
-    /// let data = settings.get_raw_value("data")?;
-    /// println!("Bytes: {:?}", data.bytes);
-    /// # Ok(())
-    /// # }
-    /// ```
-    pub fn get_raw_value<N: AsRef<OsStr>>(&self, name: N) -> io::Result<RegValue> {
-        let c_name = to_utf16(name);
-        let mut buf_len: DWORD = 2048;
-        let mut buf_type: DWORD = 0;
-        let mut buf: Vec<u8> = Vec::with_capacity(buf_len as usize);
-        loop {
-            match unsafe {
-                winapi_reg::RegQueryValueExW(
-                    self.hkey,
-                    c_name.as_ptr().cast::<u16>(),
-                    ptr::null_mut(),
-                    &mut buf_type,
-                    buf.as_mut_ptr().cast::<u8>(),
-                    &mut buf_len,
-                ) as DWORD
-            } {
-                0 => {
-                    unsafe {
-                        buf.set_len(buf_len as usize);
-                    }
-                    // minimal check before transmute to RegType
-                    if buf_type > winnt::REG_QWORD {
-                        return werr!(winerror::ERROR_BAD_FILE_TYPE);
-                    }
-                    let t: RegType = unsafe { transmute(buf_type as u8) };
-                    return Ok(RegValue {
-                        bytes: buf,
-                        vtype: t,
-                    });
-                }
-                winerror::ERROR_MORE_DATA => {
-                    buf.reserve(buf_len as usize);
-                }
-                err => return werr!(err),
-            }
-        }
-    }
-
-    /// Seamlessly convert a value from a rust type and write it to the registry value
-    /// with `ToRegValue` trait implemented (currently `String`, `&str`, `u32` and `u64`).
-    /// Will set the `Default` value if `name` is an empty string.
-    ///
-    /// # Examples
-    ///
-    /// ```no_run
-    /// # use std::error::Error;
-    /// # use winreg::RegKey;
-    /// # use winreg::enums::*;
-    /// # fn main() -> Result<(), Box<dyn Error>> {
-    /// let hkcu = RegKey::predef(HKEY_CURRENT_USER);
-    /// let (settings, disp) = hkcu.create_subkey("Software\\MyProduct\\Settings")?;
-    /// settings.set_value("server", &"www.example.com")?;
-    /// settings.set_value("port", &8080u32)?;
-    /// # Ok(())
-    /// # }
-    /// ```
-    pub fn set_value<T: ToRegValue, N: AsRef<OsStr>>(&self, name: N, value: &T) -> io::Result<()> {
-        self.set_raw_value(name, &value.to_reg_value())
-    }
-
-    /// Write raw bytes from `RegValue` struct to a registry value.
-    /// Will set the `Default` value if `name` is an empty string.
-    ///
-    /// # Examples
-    ///
-    /// ```no_run
-    /// # use std::error::Error;
-    /// use winreg::{RegKey, RegValue};
-    /// use winreg::enums::*;
-    /// # fn main() -> Result<(), Box<dyn Error>> {
-    /// let hkcu = RegKey::predef(HKEY_CURRENT_USER);
-    /// let settings = hkcu.open_subkey("Software\\MyProduct\\Settings")?;
-    /// let bytes: Vec<u8> = vec![1, 2, 3, 5, 8, 13, 21, 34, 55, 89];
-    /// let data = RegValue{ vtype: REG_BINARY, bytes};
-    /// settings.set_raw_value("data", &data)?;
-    /// println!("Bytes: {:?}", data.bytes);
-    /// # Ok(())
-    /// # }
-    /// ```
-    pub fn set_raw_value<N: AsRef<OsStr>>(&self, name: N, value: &RegValue) -> io::Result<()> {
-        let c_name = to_utf16(name);
-        let t = value.vtype.clone() as DWORD;
-        match unsafe {
-            winapi_reg::RegSetValueExW(
-                self.hkey,
-                c_name.as_ptr(),
-                0,
-                t,
-                value.bytes.as_ptr().cast::<u8>(),
-                value.bytes.len() as u32,
-            ) as DWORD
-        } {
-            0 => Ok(()),
-            err => werr!(err),
-        }
-    }
-
-    /// Delete specified value from registry.
-    /// Will delete the `Default` value if `name` is an empty string.
-    ///
-    /// # Examples
-    ///
-    /// ```no_run
-    /// # use std::error::Error;
-    /// # use winreg::RegKey;
-    /// # use winreg::enums::*;
-    /// # fn main() -> Result<(), Box<dyn Error>> {
-    /// let hkcu = RegKey::predef(HKEY_CURRENT_USER);
-    /// let settings = hkcu.open_subkey("Software\\MyProduct\\Settings")?;
-    /// settings.delete_value("data")?;
-    /// # Ok(())
-    /// # }
-    /// ```
-    pub fn delete_value<N: AsRef<OsStr>>(&self, name: N) -> io::Result<()> {
-        let c_name = to_utf16(name);
-        match unsafe { winapi_reg::RegDeleteValueW(self.hkey, c_name.as_ptr()) as DWORD } {
-            0 => Ok(()),
-            err => werr!(err),
-        }
-    }
-
-    /// Save `Encodable` type to a registry key.
-    /// Part of `serialization-serde` feature.
-    ///
-    /// # Examples
-    ///
-    /// ```no_run
-    /// # use std::error::Error;
-    /// #[macro_use]
-    /// extern crate serde_derive;
-    /// extern crate winreg;
-    /// use winreg::RegKey;
-    /// use winreg::enums::*;
-    ///
-    /// #[derive(Serialize)]
-    /// struct Rectangle{
-    ///     x: u32,
-    ///     y: u32,
-    ///     w: u32,
-    ///     h: u32,
-    /// }
-    ///
-    /// #[derive(Serialize)]
-    /// struct Settings{
-    ///     current_dir: String,
-    ///     window_pos: Rectangle,
-    ///     show_in_tray: bool,
-    /// }
-    ///
-    /// # fn main() -> Result<(), Box<dyn Error>> {
-    /// let s: Settings = Settings{
-    ///     current_dir: "C:\\".to_owned(),
-    ///     window_pos: Rectangle{ x:200, y: 100, w: 800, h: 500 },
-    ///     show_in_tray: false,
-    /// };
-    /// let s_key = RegKey::predef(HKEY_CURRENT_USER)
-    ///     .open_subkey("Software\\MyProduct\\Settings")?;
-    /// s_key.encode(&s)?;
-    /// # Ok(())
-    /// # }
-    /// ```
-    #[cfg(feature = "serialization-serde")]
-    pub fn encode<T: serde::Serialize>(&self, value: &T) -> encoder::EncodeResult<()> {
-        let mut encoder = encoder::Encoder::from_key(self)?;
-        value.serialize(&mut encoder)?;
-        encoder.commit()
-    }
-
-    /// Load `Decodable` type from a registry key.
-    /// Part of `serialization-serde` feature.
-    ///
-    /// # Examples
-    ///
-    /// ```no_run
-    /// # use std::error::Error;
-    /// #[macro_use]
-    /// extern crate serde_derive;
-    /// extern crate winreg;
-    /// use winreg::RegKey;
-    /// use winreg::enums::*;
-    ///
-    /// #[derive(Deserialize)]
-    /// struct Rectangle{
-    ///     x: u32,
-    ///     y: u32,
-    ///     w: u32,
-    ///     h: u32,
-    /// }
-    ///
-    /// #[derive(Deserialize)]
-    /// struct Settings{
-    ///     current_dir: String,
-    ///     window_pos: Rectangle,
-    ///     show_in_tray: bool,
-    /// }
-    ///
-    /// # fn main() -> Result<(), Box<dyn Error>> {
-    /// let s_key = RegKey::predef(HKEY_CURRENT_USER)
-    ///     .open_subkey("Software\\MyProduct\\Settings")?;
-    /// let s: Settings = s_key.decode()?;
-    /// # Ok(())
-    /// # }
-    /// ```
-    #[cfg(feature = "serialization-serde")]
-    pub fn decode<'de, T: serde::Deserialize<'de>>(&self) -> decoder::DecodeResult<T> {
-        let mut decoder = decoder::Decoder::from_key(self)?;
-        T::deserialize(&mut decoder)
-    }
-
-    fn close_(&mut self) -> io::Result<()> {
-        // don't try to close predefined keys
-        if self.hkey >= enums::HKEY_CLASSES_ROOT {
-            return Ok(());
-        };
-        match unsafe { winapi_reg::RegCloseKey(self.hkey) as DWORD } {
-            0 => Ok(()),
-            err => werr!(err),
-        }
-    }
-
-    fn enum_key(&self, index: DWORD) -> Option<io::Result<String>> {
-        let mut name_len = 2048;
-        #[allow(clippy::unnecessary_cast)]
-        let mut name = [0 as WCHAR; 2048];
-        match unsafe {
-            winapi_reg::RegEnumKeyExW(
-                self.hkey,
-                index,
-                name.as_mut_ptr(),
-                &mut name_len,
-                ptr::null_mut(), // reserved
-                ptr::null_mut(), // lpClass: LPWSTR,
-                ptr::null_mut(), // lpcClass: LPDWORD,
-                ptr::null_mut(), // lpftLastWriteTime: PFILETIME,
-            ) as DWORD
-        } {
-            0 => match String::from_utf16(&name[..name_len as usize]) {
-                Ok(s) => Some(Ok(s)),
-                Err(_) => Some(werr!(winerror::ERROR_INVALID_BLOCK)),
-            },
-            winerror::ERROR_NO_MORE_ITEMS => None,
-            err => Some(werr!(err)),
-        }
-    }
-
-    fn enum_value(&self, index: DWORD) -> Option<io::Result<(String, RegValue)>> {
-        let mut name_len = 2048;
-        #[allow(clippy::unnecessary_cast)]
-        let mut name = [0 as WCHAR; 2048];
-
-        let mut buf_len: DWORD = 2048;
-        let mut buf_type: DWORD = 0;
-        let mut buf: Vec<u8> = Vec::with_capacity(buf_len as usize);
-        loop {
-            match unsafe {
-                winapi_reg::RegEnumValueW(
-                    self.hkey,
-                    index,
-                    name.as_mut_ptr(),
-                    &mut name_len,
-                    ptr::null_mut(), // reserved
-                    &mut buf_type,
-                    buf.as_mut_ptr().cast::<u8>(),
-                    &mut buf_len,
-                ) as DWORD
-            } {
-                0 => {
-                    let name = match String::from_utf16(&name[..name_len as usize]) {
-                        Ok(s) => s,
-                        Err(_) => return Some(werr!(winerror::ERROR_INVALID_DATA)),
-                    };
-                    unsafe {
-                        buf.set_len(buf_len as usize);
-                    }
-                    // minimal check before transmute to RegType
-                    if buf_type > winnt::REG_QWORD {
-                        return Some(werr!(winerror::ERROR_BAD_FILE_TYPE));
-                    }
-                    let t: RegType = unsafe { transmute(buf_type as u8) };
-                    let value = RegValue {
-                        bytes: buf,
-                        vtype: t,
-                    };
-                    return Some(Ok((name, value)));
-                }
-                winerror::ERROR_MORE_DATA => {
-                    name_len += 1; //for NULL char
-                    buf.reserve(buf_len as usize);
-                }
-                winerror::ERROR_NO_MORE_ITEMS => return None,
-                err => return Some(werr!(err)),
-            }
-        }
-    }
-}
-
-impl Drop for RegKey {
-    fn drop(&mut self) {
-        self.close_().unwrap_or(());
-    }
-}
-
-/// Iterator over subkeys names
-pub struct EnumKeys<'key> {
-    key: &'key RegKey,
-    index: DWORD,
-}
-
-impl<'key> Iterator for EnumKeys<'key> {
-    type Item = io::Result<String>;
-
-    fn next(&mut self) -> Option<io::Result<String>> {
-        match self.key.enum_key(self.index) {
-            v @ Some(_) => {
-                self.index += 1;
-                v
-            }
-            e @ None => e,
-        }
-    }
-
-    fn nth(&mut self, n: usize) -> Option<Self::Item> {
-        self.index += n as DWORD;
-        self.next()
-    }
-}
-
-/// Iterator over values
-pub struct EnumValues<'key> {
-    key: &'key RegKey,
-    index: DWORD,
-}
-
-impl<'key> Iterator for EnumValues<'key> {
-    type Item = io::Result<(String, RegValue)>;
-
-    fn next(&mut self) -> Option<io::Result<(String, RegValue)>> {
-        match self.key.enum_value(self.index) {
-            v @ Some(_) => {
-                self.index += 1;
-                v
-            }
-            e @ None => e,
-        }
-    }
-
-    fn nth(&mut self, n: usize) -> Option<Self::Item> {
-        self.index += n as DWORD;
-        self.next()
-    }
-}
-
-fn to_utf16<P: AsRef<OsStr>>(s: P) -> Vec<u16> {
-    s.as_ref()
-        .encode_wide()
-        .chain(Some(0).into_iter())
-        .collect()
-}
-
-fn v16_to_v8(v: &[u16]) -> Vec<u8> {
-    unsafe { slice::from_raw_parts(v.as_ptr().cast::<u8>(), v.len() * 2).to_vec() }
->>>>>>> 00b81792
 }