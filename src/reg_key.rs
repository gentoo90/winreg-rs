--- conflicted
+++ resolved
@@ -187,18 +187,13 @@
     pub fn open_subkey_with_options_flags<P: AsRef<OsStr>>(
         &self,
         path: P,
-        options: DWORD,
-        perms: winapi_reg::REGSAM,
+        options: Registry::REG_OPEN_CREATE_OPTIONS,
+        perms: Registry::REG_SAM_FLAGS,
     ) -> io::Result<RegKey> {
         let c_path = to_utf16(path);
         let mut new_hkey: HKEY = 0;
         match unsafe {
-<<<<<<< HEAD
-            Registry::RegOpenKeyExW(self.hkey, c_path.as_ptr(), 0, perms, &mut new_hkey)
-=======
-            winapi_reg::RegOpenKeyExW(self.hkey, c_path.as_ptr(), options, perms, &mut new_hkey)
-                as DWORD
->>>>>>> cb061808
+            Registry::RegOpenKeyExW(self.hkey, c_path.as_ptr(), options, perms, &mut new_hkey)
         } {
             0 => Ok(RegKey { hkey: new_hkey }),
             err => werr!(err),
@@ -232,8 +227,8 @@
         &self,
         path: P,
         t: &Transaction,
-        options: DWORD,
-        perms: winapi_reg::REGSAM,
+        options: Registry::REG_OPEN_CREATE_OPTIONS,
+        perms: Registry::REG_SAM_FLAGS,
     ) -> io::Result<RegKey> {
         let c_path = to_utf16(path);
         let mut new_hkey: HKEY = 0;
@@ -293,8 +288,8 @@
     pub fn create_subkey_with_options_flags<P: AsRef<OsStr>>(
         &self,
         path: P,
-        options: DWORD,
-        perms: winapi_reg::REGSAM,
+        options: Registry::REG_OPEN_CREATE_OPTIONS,
+        perms: Registry::REG_SAM_FLAGS,
     ) -> io::Result<(RegKey, RegDisposition)> {
         let c_path = to_utf16(path);
         let mut new_hkey: HKEY = 0;
@@ -305,11 +300,7 @@
                 c_path.as_ptr(),
                 0,
                 ptr::null_mut(),
-<<<<<<< HEAD
-                Registry::REG_OPTION_NON_VOLATILE,
-=======
                 options,
->>>>>>> cb061808
                 perms,
                 ptr::null_mut(),
                 &mut new_hkey,
@@ -351,8 +342,8 @@
         &self,
         path: P,
         t: &Transaction,
-        options: DWORD,
-        perms: winapi_reg::REGSAM,
+        options: Registry::REG_OPEN_CREATE_OPTIONS,
+        perms: Registry::REG_SAM_FLAGS,
     ) -> io::Result<(RegKey, RegDisposition)> {
         let c_path = to_utf16(path);
         let mut new_hkey: HKEY = 0;
@@ -363,11 +354,7 @@
                 c_path.as_ptr(),
                 0,
                 ptr::null_mut(),
-<<<<<<< HEAD
-                Registry::REG_OPTION_NON_VOLATILE,
-=======
                 options,
->>>>>>> cb061808
                 perms,
                 ptr::null_mut(),
                 &mut new_hkey,
