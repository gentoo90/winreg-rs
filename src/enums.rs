--- conflicted
+++ resolved
@@ -5,16 +5,7 @@
 // except according to those terms.
 
 //! `use winreg::enums::*;` to import all needed enumerations and constants
-<<<<<<< HEAD
-pub use winapi::um::winnt::{
-    KEY_ALL_ACCESS, KEY_CREATE_LINK, KEY_CREATE_SUB_KEY, KEY_ENUMERATE_SUB_KEYS, KEY_EXECUTE,
-    KEY_NOTIFY, KEY_QUERY_VALUE, KEY_READ, KEY_SET_VALUE, KEY_WOW64_32KEY, KEY_WOW64_64KEY,
-    KEY_WOW64_RES, KEY_WRITE,
-};
-pub use winapi::um::winreg::{
-=======
 pub use windows_sys::Win32::System::Registry::{
->>>>>>> 00b81792
     HKEY_CLASSES_ROOT, HKEY_CURRENT_CONFIG, HKEY_CURRENT_USER, HKEY_CURRENT_USER_LOCAL_SETTINGS,
     HKEY_DYN_DATA, HKEY_LOCAL_MACHINE, HKEY_PERFORMANCE_DATA, HKEY_PERFORMANCE_NLSTEXT,
     HKEY_PERFORMANCE_TEXT, HKEY_USERS, REG_PROCESS_APPKEY,
