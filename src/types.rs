// Copyright 2023, Igor Shaula
// Licensed under the MIT License <LICENSE or
// http://opensource.org/licenses/MIT>. This file
// may not be copied, modified, or distributed
// except according to those terms.

//! Traits for loading/saving Registry values
<<<<<<< HEAD
use crate::common::*;
use crate::enums::*;
use crate::RegValue;
=======
use super::enums::{REG_DWORD, REG_EXPAND_SZ, REG_MULTI_SZ, REG_QWORD, REG_SZ};
use super::windows_sys::Win32::Foundation as winerror;
use super::RegValue;
use super::{to_utf16, v16_to_v8};
>>>>>>> 00b81792
use std::ffi::{OsStr, OsString};
use std::io;
use std::os::windows::ffi::OsStringExt;
use std::slice;
use winapi::shared::winerror;

/// A trait for types that can be loaded from registry values.
///
/// **NOTE:** Uses `from_utf16_lossy` when converting to `String`.
///
/// **NOTE:** When converting to `String` or `OsString`, trailing `NULL` characters are trimmed
/// and line separating `NULL` characters in `REG_MULTI_SZ` are replaced by `\n`
/// effectively representing the value as a multiline string.
/// When converting to `Vec<String>` or `Vec<OsString>` `NULL` is used as a strings separator.
pub trait FromRegValue: Sized {
    fn from_reg_value(val: &RegValue) -> io::Result<Self>;
}

impl FromRegValue for String {
    fn from_reg_value(val: &RegValue) -> io::Result<String> {
        match val.vtype {
            REG_SZ | REG_EXPAND_SZ | REG_MULTI_SZ => {
                let words = unsafe {
                    #[allow(clippy::cast_ptr_alignment)]
                    slice::from_raw_parts(val.bytes.as_ptr().cast::<u16>(), val.bytes.len() / 2)
                };
                let mut s = String::from_utf16_lossy(words);
                while s.ends_with('\u{0}') {
                    s.pop();
                }
                if val.vtype == REG_MULTI_SZ {
                    return Ok(s.replace('\u{0}', "\n"));
                }
                Ok(s)
            }
            _ => werr!(winerror::ERROR_BAD_FILE_TYPE),
        }
    }
}

impl FromRegValue for Vec<String> {
    fn from_reg_value(val: &RegValue) -> io::Result<Vec<String>> {
        match val.vtype {
            REG_MULTI_SZ => {
                let words = unsafe {
                    slice::from_raw_parts(val.bytes.as_ptr().cast::<u16>(), val.bytes.len() / 2)
                };
                let mut s = String::from_utf16_lossy(words);
                while s.ends_with('\u{0}') {
                    s.pop();
                }
                let v: Vec<String> = s
                    .split('\u{0}')
                    .map(std::borrow::ToOwned::to_owned)
                    .collect();
                Ok(v)
            }
            _ => werr!(winerror::ERROR_BAD_FILE_TYPE),
        }
    }
}

impl FromRegValue for OsString {
    fn from_reg_value(val: &RegValue) -> io::Result<OsString> {
        match val.vtype {
            REG_SZ | REG_EXPAND_SZ | REG_MULTI_SZ => {
                let mut words = unsafe {
                    #[allow(clippy::cast_ptr_alignment)]
                    slice::from_raw_parts(val.bytes.as_ptr().cast::<u16>(), val.bytes.len() / 2)
                };
                while let Some(0) = words.last() {
                    words = &words[0..words.len() - 1];
                }
                let s = OsString::from_wide(words);
                Ok(s)
            }
            _ => werr!(winerror::ERROR_BAD_FILE_TYPE),
        }
    }
}

impl FromRegValue for Vec<OsString> {
    fn from_reg_value(val: &RegValue) -> io::Result<Vec<OsString>> {
        match val.vtype {
            REG_MULTI_SZ => {
                let mut words = unsafe {
                    slice::from_raw_parts(val.bytes.as_ptr().cast::<u16>(), val.bytes.len() / 2)
                };
                while let Some(0) = words.last() {
                    words = &words[0..words.len() - 1];
                }
                let v: Vec<OsString> = words
                    .split(|ch| *ch == 0u16)
                    .map(OsString::from_wide)
                    .collect();
                Ok(v)
            }
            _ => werr!(winerror::ERROR_BAD_FILE_TYPE),
        }
    }
}

impl FromRegValue for u32 {
    fn from_reg_value(val: &RegValue) -> io::Result<u32> {
        match val.vtype {
            #[allow(clippy::cast_ptr_alignment)]
            REG_DWORD => Ok(unsafe { *val.bytes.as_ptr().cast::<u32>() }),
            _ => werr!(winerror::ERROR_BAD_FILE_TYPE),
        }
    }
}

impl FromRegValue for u64 {
    fn from_reg_value(val: &RegValue) -> io::Result<u64> {
        match val.vtype {
            #[allow(clippy::cast_ptr_alignment)]
            REG_QWORD => Ok(unsafe { *val.bytes.as_ptr().cast::<u64>() }),
            _ => werr!(winerror::ERROR_BAD_FILE_TYPE),
        }
    }
}

/// A trait for types that can be written into registry values.
///
/// **NOTE:** Adds trailing `NULL` character to `str`, `String`, `OsStr` and `OsString` values
pub trait ToRegValue {
    fn to_reg_value(&self) -> RegValue;
}

macro_rules! to_reg_value_sz {
    ($t:ty$(, $l:lifetime)*) => {
        impl<$($l,)*> ToRegValue for $t {
            fn to_reg_value(&self) -> RegValue {
                RegValue {
                    bytes: v16_to_v8(&to_utf16(self)),
                    vtype: REG_SZ,
                }
            }
        }
    }
}

to_reg_value_sz!(String);
to_reg_value_sz!(&'a str, 'a);
to_reg_value_sz!(OsString);
to_reg_value_sz!(&'a OsStr, 'a);

macro_rules! to_reg_value_multi_sz {
    ($t:ty$(, $l:lifetime)*) => {
        impl<$($l,)*> ToRegValue for Vec<$t> {
            fn to_reg_value(&self) -> RegValue {
                let mut os_strings = self
                    .into_iter()
                    .map(to_utf16)
                    .collect::<Vec<_>>()
                    .concat();
                os_strings.push(0);
                RegValue {
                    bytes: v16_to_v8(&os_strings),
                    vtype: REG_MULTI_SZ,
                }
            }
        }
    }
}

to_reg_value_multi_sz!(String);
to_reg_value_multi_sz!(&'a str, 'a);
to_reg_value_multi_sz!(OsString);
to_reg_value_multi_sz!(&'a OsStr, 'a);

impl ToRegValue for u32 {
    fn to_reg_value(&self) -> RegValue {
        let bytes: Vec<u8> =
            unsafe { slice::from_raw_parts((self as *const u32).cast::<u8>(), 4).to_vec() };
        RegValue {
            bytes,
            vtype: REG_DWORD,
        }
    }
}

impl ToRegValue for u64 {
    fn to_reg_value(&self) -> RegValue {
        let bytes: Vec<u8> =
            unsafe { slice::from_raw_parts((self as *const u64).cast::<u8>(), 8).to_vec() };
        RegValue {
            bytes,
            vtype: REG_QWORD,
        }
    }
}<|MERGE_RESOLUTION|>--- conflicted
+++ resolved
@@ -5,21 +5,14 @@
 // except according to those terms.
 
 //! Traits for loading/saving Registry values
-<<<<<<< HEAD
 use crate::common::*;
-use crate::enums::*;
-use crate::RegValue;
-=======
 use super::enums::{REG_DWORD, REG_EXPAND_SZ, REG_MULTI_SZ, REG_QWORD, REG_SZ};
 use super::windows_sys::Win32::Foundation as winerror;
 use super::RegValue;
-use super::{to_utf16, v16_to_v8};
->>>>>>> 00b81792
 use std::ffi::{OsStr, OsString};
 use std::io;
 use std::os::windows::ffi::OsStringExt;
 use std::slice;
-use winapi::shared::winerror;
 
 /// A trait for types that can be loaded from registry values.
 ///
