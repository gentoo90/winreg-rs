--- conflicted
+++ resolved
@@ -20,7 +20,6 @@
     where
         V: Visitor<'de>,
     {
-<<<<<<< HEAD
         use super::DecoderCursor::*;
         let cursor = self.cursor.clone();
         match cursor {
@@ -30,15 +29,6 @@
                 use crate::enums::RegType::*;
                 let v = self.key.get_raw_value(name)?;
                 self.cursor = Field(index + 1);
-=======
-        use self::DecoderEnumerationState::*;
-        match self.enumeration_state {
-            EnumeratingKeys(..) => no_impl!("deserialize_any for keys"),
-            EnumeratingValues(..) => {
-                let s = self.f_name.as_ref().ok_or(DecoderError::NoFieldName)?;
-                let v = self.key.get_raw_value(s)?;
-                use crate::RegType::*;
->>>>>>> 00b81792
                 match v.vtype {
                     REG_SZ | REG_EXPAND_SZ | REG_MULTI_SZ => {
                         visitor.visit_string(String::from_reg_value(&v)?)
@@ -60,6 +50,34 @@
         visitor.visit_bool(self.read_value().map(|v: u32| v > 0)?)
     }
 
+    fn deserialize_u8<V>(self, visitor: V) -> DecodeResult<V::Value>
+    where
+        V: Visitor<'de>,
+    {
+        self.deserialize_u32(visitor)
+    }
+
+    fn deserialize_u16<V>(self, visitor: V) -> DecodeResult<V::Value>
+    where
+        V: Visitor<'de>,
+    {
+        self.deserialize_u32(visitor)
+    }
+
+    fn deserialize_u32<V>(self, visitor: V) -> DecodeResult<V::Value>
+    where
+        V: Visitor<'de>,
+    {
+        visitor.visit_u32(self.read_value()?)
+    }
+
+    fn deserialize_u64<V>(self, visitor: V) -> DecodeResult<V::Value>
+    where
+        V: Visitor<'de>,
+    {
+        visitor.visit_u64(self.read_value()?)
+    }
+
     fn deserialize_i8<V>(self, visitor: V) -> DecodeResult<V::Value>
     where
         V: Visitor<'de>,
@@ -78,50 +96,14 @@
     where
         V: Visitor<'de>,
     {
-<<<<<<< HEAD
-        visitor.visit_u32(self.read_value()?)
-=======
         visitor.visit_i32(parse_string!(self)?)
->>>>>>> 00b81792
     }
 
     fn deserialize_i64<V>(self, visitor: V) -> DecodeResult<V::Value>
     where
         V: Visitor<'de>,
     {
-<<<<<<< HEAD
-        visitor.visit_u64(self.read_value()?)
-=======
         visitor.visit_i64(parse_string!(self)?)
->>>>>>> 00b81792
-    }
-
-    fn deserialize_u8<V>(self, visitor: V) -> DecodeResult<V::Value>
-    where
-        V: Visitor<'de>,
-    {
-        self.deserialize_u32(visitor)
-    }
-
-    fn deserialize_u16<V>(self, visitor: V) -> DecodeResult<V::Value>
-    where
-        V: Visitor<'de>,
-    {
-        self.deserialize_u32(visitor)
-    }
-
-    fn deserialize_u32<V>(self, visitor: V) -> DecodeResult<V::Value>
-    where
-        V: Visitor<'de>,
-    {
-        visitor.visit_u32(read_value!(self)?)
-    }
-
-    fn deserialize_u64<V>(self, visitor: V) -> DecodeResult<V::Value>
-    where
-        V: Visitor<'de>,
-    {
-        visitor.visit_u64(read_value!(self)?)
     }
 
     fn deserialize_f32<V>(self, visitor: V) -> DecodeResult<V::Value>
