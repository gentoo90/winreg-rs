name: CI
on:
  - push
  - pull_request
  - workflow_dispatch
jobs:
  tests:
    name: CI
    runs-on: windows-latest
    strategy:
      fail-fast: false
      matrix:
        channel: [stable]
        target:
          - x86_64-pc-windows-msvc
          - x86_64-pc-windows-gnu
          - i686-pc-windows-msvc
          - i686-pc-windows-gnu
        include:
          - channel: stable
            target: x86_64-pc-windows-msvc
            lint: true
          - channel: '1.46'
            target: x86_64-pc-windows-msvc
            restrict_deps_versions: true
    env:
      RUST_BACKTRACE: full
    steps:
      - uses: actions/checkout@v2
      - name: Install rust-${{ matrix.channel }}
        uses: actions-rs/toolchain@v1
        with:
          toolchain: ${{ matrix.channel }}
          profile: minimal
          override: true
      - name: Cache cargo registry
        uses: actions/cache@v2
        continue-on-error: true
        with:
          path: |
            ~/.cargo/registry
            ~/.cargo/git
          key: ${{ runner.os }}-cargo-${{ matrix.channel }}
          restore-keys: |
            ${{ runner.os }}-cargo-${{ matrix.channel }}
      - name: Create Cargo.lock
        uses: actions-rs/cargo@v1
        with:
          command: generate-lockfile
<<<<<<< HEAD
=======
      - name: Restrict chrono version
        if: matrix.restrict_deps_versions
        uses: actions-rs/cargo@v1
        with:
          command: update
          args: --package chrono --precise 0.4.19
      - name: Restrict serde_bytes version
        if: matrix.restrict_deps_versions
        uses: actions-rs/cargo@v1
        with:
          command: update
          args: --package serde_bytes --precise 0.11.10
>>>>>>> ab0995ed
      - name: Restrict serde version
        if: matrix.restrict_deps_versions
        uses: actions-rs/cargo@v1
        with:
          command: update
          args: --package serde --precise 1.0.156
      - name: Restrict serde_derive version
        if: matrix.restrict_deps_versions
        uses: actions-rs/cargo@v1
        with:
          command: update
          args: --package serde_derive --precise 1.0.156
<<<<<<< HEAD
      - name: Restrict chrono version
=======
      - name: Restrict quote version
>>>>>>> ab0995ed
        if: matrix.restrict_deps_versions
        uses: actions-rs/cargo@v1
        with:
          command: update
<<<<<<< HEAD
          args: --package chrono --precise 0.4.24
=======
          args: --package quote --precise 1.0.30
      - name: Restrict proc-macro2 version
        if: matrix.restrict_deps_versions
        uses: actions-rs/cargo@v1
        with:
          command: update
          args: --package proc-macro2 --precise 1.0.65
>>>>>>> ab0995ed
      - name: Check formatting
        if: matrix.lint
        uses: actions-rs/cargo@v1
        with:
          command: fmt
          args: --all -- --check
      - name: Lint
        if: matrix.lint
        uses: actions-rs/cargo@v1
        with:
          command: clippy
          args: --all-features --all-targets
      - name: Run tests (no features)
        uses: actions-rs/cargo@v1
        with:
          command: test
          args: --locked --release --no-fail-fast --no-default-features
      - name: Run tests (all features)
        uses: actions-rs/cargo@v1
        with:
          command: test
          args: --locked --release --no-fail-fast --all-features<|MERGE_RESOLUTION|>--- conflicted
+++ resolved
@@ -47,21 +47,12 @@
         uses: actions-rs/cargo@v1
         with:
           command: generate-lockfile
-<<<<<<< HEAD
-=======
-      - name: Restrict chrono version
-        if: matrix.restrict_deps_versions
-        uses: actions-rs/cargo@v1
-        with:
-          command: update
-          args: --package chrono --precise 0.4.19
       - name: Restrict serde_bytes version
         if: matrix.restrict_deps_versions
         uses: actions-rs/cargo@v1
         with:
           command: update
           args: --package serde_bytes --precise 0.11.10
->>>>>>> ab0995ed
       - name: Restrict serde version
         if: matrix.restrict_deps_versions
         uses: actions-rs/cargo@v1
@@ -74,18 +65,17 @@
         with:
           command: update
           args: --package serde_derive --precise 1.0.156
-<<<<<<< HEAD
       - name: Restrict chrono version
-=======
-      - name: Restrict quote version
->>>>>>> ab0995ed
         if: matrix.restrict_deps_versions
         uses: actions-rs/cargo@v1
         with:
           command: update
-<<<<<<< HEAD
           args: --package chrono --precise 0.4.24
-=======
+      - name: Restrict quote version
+        if: matrix.restrict_deps_versions
+        uses: actions-rs/cargo@v1
+        with:
+          command: update
           args: --package quote --precise 1.0.30
       - name: Restrict proc-macro2 version
         if: matrix.restrict_deps_versions
@@ -93,7 +83,6 @@
         with:
           command: update
           args: --package proc-macro2 --precise 1.0.65
->>>>>>> ab0995ed
       - name: Check formatting
         if: matrix.lint
         uses: actions-rs/cargo@v1
