winreg
[![Github Actions][actions-image]][actions]
[![Winreg on crates.io][cratesio-image]][cratesio]
[![Winreg on docs.rs][docsrs-image]][docsrs]
======

[actions-image]: https://github.com/gentoo90/winreg-rs/actions/workflows/ci.yaml/badge.svg
[actions]: https://github.com/gentoo90/winreg-rs/actions
[cratesio-image]: https://img.shields.io/crates/v/winreg.svg
[cratesio]: https://crates.io/crates/winreg
[docsrs-image]: https://docs.rs/winreg/badge.svg
[docsrs]: https://docs.rs/winreg

Rust bindings to MS Windows Registry API. Work in progress.

Current features:
* Basic registry operations:
    * open/create/delete/rename keys
    * load application hive from a file
    * read and write values
    * seamless conversion between `REG_*` types and rust primitives
        * `String` and `OsString` <= `REG_SZ`, `REG_EXPAND_SZ` or `REG_MULTI_SZ`
        * `String`, `&str`, `OsString`, `&OsStr` => `REG_SZ`
        * `Vec<String>`, `Vec<OsString>` <= `REG_MULTI_SZ`
        * `Vec<String>`, `Vec<&str>`, `Vec<OsString>`, `Vec<&OsStr>` => `REG_MULTI_SZ`
        * `u32` <=> `REG_DWORD`
        * `u64` <=> `REG_QWORD`
* Iteration through key names and through values
* Transactions
* Transacted serialization of rust types into/from registry (only primitives, `Option`s, structures and maps for now)

## Usage

### Basic usage

```toml
# Cargo.toml
[dependencies]
<<<<<<< HEAD
winreg = "0.52"
=======
winreg = "0.15"
>>>>>>> cb061808
```

```rust
use std::io;
use std::path::Path;
use winreg::enums::*;
use winreg::RegKey;

fn main() -> io::Result<()> {
    println!("Reading some system info...");
    let hklm = RegKey::predef(HKEY_LOCAL_MACHINE);
    let cur_ver = hklm.open_subkey("SOFTWARE\\Microsoft\\Windows\\CurrentVersion")?;
    let pf: String = cur_ver.get_value("ProgramFilesDir")?;
    let dp: String = cur_ver.get_value("DevicePath")?;
    println!("ProgramFiles = {}\nDevicePath = {}", pf, dp);
    let info = cur_ver.query_info()?;
    println!("info = {:?}", info);
    let mt = info.get_last_write_time_system();
    println!(
        "last_write_time as windows_sys::Win32::Foundation::SYSTEMTIME = {}-{:02}-{:02} {:02}:{:02}:{:02}",
        mt.wYear, mt.wMonth, mt.wDay, mt.wHour, mt.wMinute, mt.wSecond
    );

    // enable `chrono` feature on `winreg` to make this work
    // println!(
    //     "last_write_time as chrono::NaiveDateTime = {}",
    //     info.get_last_write_time_chrono()
    // );

    println!("And now lets write something...");
    let hkcu = RegKey::predef(HKEY_CURRENT_USER);
    let path = Path::new("Software").join("WinregRsExample1");
    let (key, disp) = hkcu.create_subkey(&path)?;

    match disp {
        REG_CREATED_NEW_KEY => println!("A new key has been created"),
        REG_OPENED_EXISTING_KEY => println!("An existing key has been opened"),
    }

    key.set_value("TestSZ", &"written by Rust")?;
    let sz_val: String = key.get_value("TestSZ")?;
    key.delete_value("TestSZ")?;
    println!("TestSZ = {}", sz_val);

    key.set_value("TestMultiSZ", &vec!["written", "by", "Rust"])?;
    let multi_sz_val: Vec<String> = key.get_value("TestMultiSZ")?;
    key.delete_value("TestMultiSZ")?;
    println!("TestMultiSZ = {:?}", multi_sz_val);

    key.set_value("TestDWORD", &1234567890u32)?;
    let dword_val: u32 = key.get_value("TestDWORD")?;
    println!("TestDWORD = {}", dword_val);

    key.set_value("TestQWORD", &1234567891011121314u64)?;
    let qword_val: u64 = key.get_value("TestQWORD")?;
    println!("TestQWORD = {}", qword_val);

    key.create_subkey("sub\\key")?;
    hkcu.delete_subkey_all(&path)?;

    println!("Trying to open nonexistent key...");
    hkcu.open_subkey(&path).unwrap_or_else(|e| match e.kind() {
        io::ErrorKind::NotFound => panic!("Key doesn't exist"),
        io::ErrorKind::PermissionDenied => panic!("Access denied"),
        _ => panic!("{:?}", e),
    });
    Ok(())
}
```

### Iterators

```rust
use std::io;
use winreg::RegKey;
use winreg::enums::*;

fn main() -> io::Result<()> {
    println!("File extensions, registered in system:");
    for i in RegKey::predef(HKEY_CLASSES_ROOT)
        .enum_keys().map(|x| x.unwrap())
        .filter(|x| x.starts_with("."))
    {
        println!("{}", i);
    }

    let system = RegKey::predef(HKEY_LOCAL_MACHINE)
        .open_subkey("HARDWARE\\DESCRIPTION\\System")?;
    for (name, value) in system.enum_values().map(|x| x.unwrap()) {
        println!("{} = {:?}", name, value);
    }

    Ok(())
}
```

### Transactions

```toml
# Cargo.toml
[dependencies]
<<<<<<< HEAD
winreg = { version = "0.52", features = ["transactions"] }
=======
winreg = { version = "0.15", features = ["transactions"] }
>>>>>>> cb061808
```

```rust
use std::io;
use winreg::RegKey;
use winreg::enums::*;
use winreg::transaction::Transaction;

fn main() -> io::Result<()> {
    let t = Transaction::new()?;
    let hkcu = RegKey::predef(HKEY_CURRENT_USER);
    let (key, _disp) = hkcu.create_subkey_transacted("Software\\RustTransaction", &t)?;
    key.set_value("TestQWORD", &1234567891011121314u64)?;
    key.set_value("TestDWORD", &1234567890u32)?;

    println!("Commit transaction? [y/N]:");
    let mut input = String::new();
    io::stdin().read_line(&mut input)?;
    input = input.trim_right().to_owned();
    if input == "y" || input == "Y" {
        t.commit()?;
        println!("Transaction committed.");
    }
    else {
        // this is optional, if transaction wasn't committed,
        // it will be rolled back on disposal
        t.rollback()?;

        println!("Transaction wasn't committed, it will be rolled back.");
    }

    Ok(())
}
```

### Serialization

```toml
# Cargo.toml
[dependencies]
<<<<<<< HEAD
winreg = { version = "0.52", features = ["serialization-serde"] }
=======
winreg = { version = "0.15", features = ["serialization-serde"] }
>>>>>>> cb061808
serde = "1"
serde_derive = "1"
```

```rust
use serde_derive::{Deserialize, Serialize};
use std::collections::HashMap;
use std::error::Error;
use winreg::enums::*;

#[derive(Debug, Serialize, Deserialize, PartialEq)]
struct Coords {
    x: u32,
    y: u32,
}

#[derive(Debug, Serialize, Deserialize, PartialEq)]
struct Size {
    w: u32,
    h: u32,
}

#[derive(Debug, Serialize, Deserialize, PartialEq)]
struct Rectangle {
    coords: Option<Coords>,
    size: Size,
}

#[derive(Debug, Serialize, Deserialize, PartialEq)]
struct Test {
    t_bool: bool,
    t_u8: u8,
    t_u16: u16,
    t_u32: u32,
    t_u64: u64,
    t_usize: usize,
    t_struct: Rectangle,
    t_map: HashMap<String, u32>,
    t_string: String,
    t_optional_string: Option<String>,
    #[serde(rename = "")] // empty name becomes the (Default) value in the registry
    t_char: char,
    t_i8: i8,
    t_i16: i16,
    t_i32: i32,
    t_i64: i64,
    t_isize: isize,
    t_f64: f64,
    t_f32: f32,
}

fn main() -> Result<(), Box<dyn Error>> {
    let hkcu = winreg::RegKey::predef(HKEY_CURRENT_USER);
    let (key, _disp) = hkcu.create_subkey("Software\\RustEncode")?;

    let mut map = HashMap::new();
    map.insert("".to_owned(), 0); // empty name becomes the (Default) value in the registry
    map.insert("v1".to_owned(), 1);
    map.insert("v2".to_owned(), 2);
    map.insert("v3".to_owned(), 3);

    let v1 = Test {
        t_bool: false,
        t_u8: 127,
        t_u16: 32768,
        t_u32: 123_456_789,
        t_u64: 123_456_789_101_112,
        t_usize: 1_234_567_891,
        t_struct: Rectangle {
            coords: Some(Coords { x: 55, y: 77 }),
            size: Size { w: 500, h: 300 },
        },
        t_map: map,
        t_string: "test 123!".to_owned(),
        t_optional_string: Some("test 456!".to_owned()),
        t_char: 'a',
        t_i8: -123,
        t_i16: -2049,
        t_i32: 20100,
        t_i64: -12_345_678_910,
        t_isize: -1_234_567_890,
        t_f64: -0.01,
        t_f32: 3.15,
    };

    key.encode(&v1)?;

    let v2: Test = key.decode()?;
    println!("Decoded {:?}", v2);

    println!("Equal to encoded: {:?}", v1 == v2);
    Ok(())
}
```<|MERGE_RESOLUTION|>--- conflicted
+++ resolved
@@ -36,11 +36,7 @@
 ```toml
 # Cargo.toml
 [dependencies]
-<<<<<<< HEAD
-winreg = "0.52"
-=======
-winreg = "0.15"
->>>>>>> cb061808
+winreg = "0.53"
 ```
 
 ```rust
@@ -142,11 +138,7 @@
 ```toml
 # Cargo.toml
 [dependencies]
-<<<<<<< HEAD
-winreg = { version = "0.52", features = ["transactions"] }
-=======
-winreg = { version = "0.15", features = ["transactions"] }
->>>>>>> cb061808
+winreg = { version = "0.53", features = ["transactions"] }
 ```
 
 ```rust
@@ -187,11 +179,7 @@
 ```toml
 # Cargo.toml
 [dependencies]
-<<<<<<< HEAD
-winreg = { version = "0.52", features = ["serialization-serde"] }
-=======
-winreg = { version = "0.15", features = ["serialization-serde"] }
->>>>>>> cb061808
+winreg = { version = "0.53", features = ["serialization-serde"] }
 serde = "1"
 serde_derive = "1"
 ```
